from unittest import mock

import pytest
from pytest_manifest import Manifest

import oxbow.core as ox
from tests.utils import Input


class TestVcfFile:
    @pytest.mark.parametrize(
        "filepath",
        [
            "data/sample.vcf",
            "data/malformed.vcf",
            "data/does-not-exist.vcf",
        ],
    )
    def test_init_callstack(self, filepath, wiretap, manifest: Manifest):
        with wiretap(ox.VcfFile) as stack:
            try:
                ox.VcfFile(filepath)
            except BaseException:
                pass
            finally:
                assert (
                    manifest[f"{ox.VcfFile.__name__}({Input(filepath)})"]
                ) == "\n".join([c.serialize() for c in stack])

    @pytest.mark.parametrize(
        "regions",
        [("foo",), ("foo", "bar"), ("foo", "bar", "baz"), ("*",), None],
    )
<<<<<<< HEAD
    def test_fragments(self, regions):
        fragments = ox.VcfFile(
            "data/sample.vcf",
=======
    @mock.patch("oxbow._core.base.pa.RecordBatchReader")
    def test_fragments(self, _, regions, mocker):
        expected_count = 1 if regions is None else len(regions)
        ds = ox.BcfFile(
            "data/sample.bcf",
>>>>>>> 7e556454
            regions=regions,
            samples=("HG00096", "HG00101", "HG00103"),
        )
        mock_scanner_type = mocker.patch.object(ds, "_scanner_type")
        mock_scanner_type.return_value.scan_query.side_effect = regions
        fragments = ds.fragments()
        for fragment in fragments:
            fragment.iter_batches()
        assert len(fragments) == expected_count
        if regions is not None and regions != ("*",):
            assert (
                mock_scanner_type.return_value.scan_query.call_count == expected_count
            )
            for call, region in zip(
                mock_scanner_type.return_value.scan_query.mock_calls, regions
            ):
                assert call.kwargs["region"] == region

    @pytest.mark.parametrize(
        "fields",
        [
            None,
            ("pos", "qual"),
            ("nonexistent-field",),
        ],
    )
    def test_batches(self, fields, manifest: Manifest):
        input = Input(
            "data/sample.vcf",
            fields=fields,
            genotype_fields=("GT",),
            info_fields=("DP",),
            samples=("HG00096",),
        )
        batches = ox.VcfFile(*input.args, **input.kwargs).batches()
        try:
            actual = len(list(batches))
        except OSError as e:
            actual = str(e)

        assert manifest[f"fields={fields}"] == actual

    def test_input_encodings(self):
        file = ox.VcfFile("data/sample.vcf", compressed=False, batch_size=3)
        assert len(next((file.batches()))) <= 3

        with pytest.raises(BaseException):
            file = ox.VcfFile("data/sample.vcf", compressed=True, batch_size=3)
            next((file.batches()))

        file = ox.VcfFile("data/sample.vcf.gz", compressed=True, batch_size=3)
        assert len(next((file.batches()))) <= 3

        with pytest.raises(BaseException):
            file = ox.VcfFile("data/sample.vcf.gz", compressed=False, batch_size=3)
            next((file.batches()))

        with pytest.raises(BaseException):
            file = ox.VcfFile("doesnotexist.vcf", compressed=False, batch_size=3)
            next((file.batches()))

    @pytest.mark.parametrize(
        "regions",
        [
            ["Y"],
            ["Y:9089648-14384313"],
            ["Y:9089648-14384313", "Y:21000000-21001000"],
        ],
    )
    def test_input_with_regions(self, regions):
        file = ox.VcfFile(
            "data/sample.vcf.gz",
            compressed=True,
            index="data/sample.vcf.gz.tbi",
            samples=["HG00096", "HG00101", "HG00103"],
            regions=regions,
        )
        file.pl()

        file = ox.VcfFile(
            "data/sample.vcf.gz",
            compressed=True,
            index="data/sample.vcf.gz.csi",
            samples=["HG00096", "HG00101", "HG00103"],
            regions=regions,
        )
        file.pl()

        file = ox.VcfFile(
            "data/sample.vcf.gz",
            compressed=True,
            index=None,  # inferred from name
            samples=["HG00096", "HG00101", "HG00103"],
            regions=regions,
        )
        file.pl()


class TestBcfFile:
    @pytest.mark.parametrize(
        "filepath",
        [
            "data/sample.bcf",
            "data/malformed.bcf",
            "data/does-not-exist.bcf",
        ],
    )
    def test_init_callstack(self, filepath, wiretap, manifest: Manifest):
        with wiretap(ox.BcfFile) as stack:
            try:
                ox.BcfFile(filepath, compressed=True)
            except BaseException:
                pass
            finally:
                assert (
                    manifest[
                        f"{ox.BcfFile.__name__}({Input(filepath)}, compressed=True)"
                    ]
                ) == "\n".join([c.serialize() for c in stack])

    @pytest.mark.parametrize(
        "regions",
        [("foo",), ("foo", "bar"), ("foo", "bar", "baz"), ("*",), None],
    )
<<<<<<< HEAD
    def test_fragments(self, regions):
        fragments = ox.BcfFile(
            "data/sample.bcf",
            compressed=True,
=======
    @mock.patch("oxbow._core.base.pa.RecordBatchReader")
    def test_fragments(self, _, regions, mocker):
        expected_count = 1 if regions is None else len(regions)
        ds = ox.VcfFile(
            "data/sample.vcf",
>>>>>>> 7e556454
            regions=regions,
            samples=("HG00096", "HG00101", "HG00103"),
        )
        mock_scanner_type = mocker.patch.object(ds, "_scanner_type")
        mock_scanner_type.return_value.scan_query.side_effect = regions
        fragments = ds.fragments()
        for fragment in fragments:
            fragment.iter_batches()
        assert len(fragments) == expected_count
        if regions is not None and regions != ("*",):
            assert (
                mock_scanner_type.return_value.scan_query.call_count == expected_count
            )
            for call, region in zip(
                mock_scanner_type.return_value.scan_query.mock_calls, regions
            ):
                assert call.kwargs["region"] == region

    @pytest.mark.parametrize(
        "fields",
        [
            None,
            ("pos", "qual"),
            ("nonexistent-field",),
        ],
    )
    def test_batches(self, fields, manifest: Manifest):
        input = Input(
            "data/sample.bcf",
            compressed=True,
            fields=fields,
            genotype_fields=("GT",),
            info_fields=("DP",),
            samples=("HG00096",),
        )
        batches = ox.BcfFile(*input.args, **input.kwargs).batches()
        try:
            actual = actual = len(list(batches))
        except OSError as e:
            actual = str(e)

        assert manifest[f"fields={fields}"] == actual

    def test_input_encodings(self):
        file = ox.BcfFile("data/sample.bcf", compressed=True, batch_size=3)
        assert len(next((file.batches()))) <= 3

        with pytest.raises(BaseException):
            file = ox.BcfFile("data/sample.bcf", compressed=False, batch_size=3)
            next((file.batches()))

        file = ox.BcfFile("data/sample.ubcf", compressed=False, batch_size=3)
        assert len(next((file.batches()))) <= 3

        with pytest.raises(BaseException):
            file = ox.BcfFile("data/sample.ubcf", compressed=True, batch_size=3)
            next((file.batches()))

        with pytest.raises(BaseException):
            file = ox.BcfFile("doesnotexist.bcf", compressed=False, batch_size=3)
            next((file.batches()))

    @pytest.mark.parametrize(
        "regions",
        [
            ["Y"],
            ["Y:9089648-14384313"],
            ["Y:9089648-14384313", "Y:21000000-21001000"],
        ],
    )
    def test_input_with_regions(self, regions):
        file = ox.BcfFile(
            "data/sample.bcf",
            compressed=True,
            index="data/sample.bcf.csi",
            samples=["HG00096", "HG00101", "HG00103"],
            regions=regions,
        )
        file.pl()

        file = ox.BcfFile(
            "data/sample.bcf",
            compressed=True,
            index=None,  # inferred from name
            samples=["HG00096", "HG00101", "HG00103"],
            regions=regions,
        )
        file.pl()<|MERGE_RESOLUTION|>--- conflicted
+++ resolved
@@ -1,5 +1,3 @@
-from unittest import mock
-
 import pytest
 from pytest_manifest import Manifest
 
@@ -31,34 +29,9 @@
         "regions",
         [("foo",), ("foo", "bar"), ("foo", "bar", "baz"), ("*",), None],
     )
-<<<<<<< HEAD
     def test_fragments(self, regions):
-        fragments = ox.VcfFile(
-            "data/sample.vcf",
-=======
-    @mock.patch("oxbow._core.base.pa.RecordBatchReader")
-    def test_fragments(self, _, regions, mocker):
-        expected_count = 1 if regions is None else len(regions)
-        ds = ox.BcfFile(
-            "data/sample.bcf",
->>>>>>> 7e556454
-            regions=regions,
-            samples=("HG00096", "HG00101", "HG00103"),
-        )
-        mock_scanner_type = mocker.patch.object(ds, "_scanner_type")
-        mock_scanner_type.return_value.scan_query.side_effect = regions
-        fragments = ds.fragments()
-        for fragment in fragments:
-            fragment.iter_batches()
-        assert len(fragments) == expected_count
-        if regions is not None and regions != ("*",):
-            assert (
-                mock_scanner_type.return_value.scan_query.call_count == expected_count
-            )
-            for call, region in zip(
-                mock_scanner_type.return_value.scan_query.mock_calls, regions
-            ):
-                assert call.kwargs["region"] == region
+        fragments = ox.BigWigFile("data/sample.bw", regions=regions).fragments()
+        assert len(fragments) == (len(regions) if regions else 1)
 
     @pytest.mark.parametrize(
         "fields",
@@ -166,35 +139,14 @@
         "regions",
         [("foo",), ("foo", "bar"), ("foo", "bar", "baz"), ("*",), None],
     )
-<<<<<<< HEAD
     def test_fragments(self, regions):
         fragments = ox.BcfFile(
             "data/sample.bcf",
             compressed=True,
-=======
-    @mock.patch("oxbow._core.base.pa.RecordBatchReader")
-    def test_fragments(self, _, regions, mocker):
-        expected_count = 1 if regions is None else len(regions)
-        ds = ox.VcfFile(
-            "data/sample.vcf",
->>>>>>> 7e556454
             regions=regions,
             samples=("HG00096", "HG00101", "HG00103"),
-        )
-        mock_scanner_type = mocker.patch.object(ds, "_scanner_type")
-        mock_scanner_type.return_value.scan_query.side_effect = regions
-        fragments = ds.fragments()
-        for fragment in fragments:
-            fragment.iter_batches()
-        assert len(fragments) == expected_count
-        if regions is not None and regions != ("*",):
-            assert (
-                mock_scanner_type.return_value.scan_query.call_count == expected_count
-            )
-            for call, region in zip(
-                mock_scanner_type.return_value.scan_query.mock_calls, regions
-            ):
-                assert call.kwargs["region"] == region
+        ).fragments()
+        assert len(fragments) == len(regions) if regions else 1
 
     @pytest.mark.parametrize(
         "fields",
