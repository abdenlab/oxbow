import pytest
from pytest_manifest import Manifest
from utils import Input
from unittest import mock

import oxbow.core as ox


class TestSamFile:
    @pytest.mark.parametrize(
        "filepath",
        ["data/sample.sam", "data/malformed.sam", "data/does-not-exist.sam"],
    )
    def test_init_callstack(self, filepath, wiretap, manifest: Manifest):
        with wiretap(ox.SamFile) as stack:
            try:
                ox.SamFile(filepath)
            except BaseException:
                pass
            finally:
                assert (
                    manifest[f"{ox.SamFile.__name__}({Input(filepath)})"]
                ) == "\n".join([c.serialize() for c in stack])

    @pytest.mark.parametrize(
        "regions",
        [["foo"], ["foo", "bar"], ["foo", "bar", "baz"], ["*"], None],
    )
<<<<<<< HEAD
    def test_fragments(self, regions):
        fragments = ox.SamFile("data/sample.sam", regions=regions).fragments()
        assert len(fragments) == len(regions) if regions else 1
=======
    @mock.patch("oxbow._core.base.pa.RecordBatchReader")
    def test_fragments(self, _, regions, mocker):
        expected_count = 1 if regions is None else len(regions)
        ds = ox.BamFile("data/sample.bam", regions=regions)
        mock_scanner_type = mocker.patch.object(ds, "_scanner_type")
        mock_scanner_type.return_value.scan_query.side_effect = regions
        fragments = ds.fragments()
        for fragment in fragments:
            fragment.iter_batches()
        assert len(fragments) == expected_count
        if regions is not None and regions != ("*",):
            assert (
                mock_scanner_type.return_value.scan_query.call_count == expected_count
            )
            for call, region in zip(
                mock_scanner_type.return_value.scan_query.mock_calls, regions
            ):
                assert call.kwargs["region"] == region
>>>>>>> 7e556454

    @pytest.mark.parametrize(
        "fields",
        [
            None,
            ["qname", "rname", "mapq"],
            ["qname", "rname", "foo"],
        ],
    )
    def test_batches(self, fields, manifest: Manifest):
        batches = ox.SamFile("data/sample.sam", fields=fields).batches()
        try:
            actual = {f"batch-{i:02}": b.to_pydict() for i, b in enumerate(batches)}
        except OSError as e:
            actual = str(e)

        assert manifest[f"fields={fields}"] == actual

    def test_input_encodings(self):
        file = ox.SamFile("data/sample.sam", compressed=False, batch_size=3)
        assert len(next((file.batches()))) <= 3

        with pytest.raises(OSError):
            file = ox.SamFile("data/sample.sam", compressed=True, batch_size=3)
            next((file.batches()))

        file = ox.SamFile("data/sample.sam.gz", compressed=True, batch_size=3)
        assert len(next((file.batches()))) <= 3

        # file = ox.SamFile("data/sample.sam.gz", compressed=False, batch_size=3)
        # with pytest.raises(OSError):
        #     next((file.batches()))

        with pytest.raises(FileNotFoundError):
            file = ox.SamFile("doesnotexist.sam", compressed=False, batch_size=3)
            next((file.batches()))

    @pytest.mark.parametrize(
        "regions",
        [
            ["chr1"],
            ["chr1:17-32"],
            ["chr1:17-32", "chr1:30-37"],
        ],
    )
    def test_input_with_regions(self, regions):
        file = ox.SamFile(
            "data/sample.sam.gz",
            compressed=True,
            index="data/sample.sam.gz.tbi",
            regions=regions,
        )
        file.pl()

        file = ox.SamFile(
            "data/sample.sam.gz",
            compressed=True,
            index=None,  # inferred from name
            regions=regions,
        )
        file.pl()


class TestBamFile:
    @pytest.mark.parametrize(
        "filepath",
        ["data/sample.bam", "data/malformed.bam", "data/does-not-exist.bam"],
    )
    def test_init_callstack(self, filepath, wiretap, manifest: Manifest):
        with wiretap(ox.BamFile) as stack:
            try:
                ox.BamFile(filepath, compressed=True)
            except BaseException:
                pass
            finally:
                assert (
                    manifest[
                        f"{ox.BamFile.__name__}({Input(filepath)}, compressed=True)"
                    ]
                ) == "\n".join([c.serialize() for c in stack])

    @pytest.mark.parametrize(
        "fields",
        [
            None,
            ["qname", "rname", "mapq"],
            ["qname", "rname", "foo"],
        ],
    )
    def test_batches(self, fields, manifest: Manifest):
        batches = ox.BamFile(
            "data/sample.bam", fields=fields, compressed=True
        ).batches()
        try:
            actual = {f"batch-{i:02}": b.to_pydict() for i, b in enumerate(batches)}
        except OSError as e:
            actual = str(e)

        assert manifest[f"fields={fields}"] == actual

    @pytest.mark.parametrize(
        "regions",
        [["foo"], ["foo", "bar"], ["foo", "bar", "baz"], ["*"], None],
    )
<<<<<<< HEAD
    def test_fragments(self, regions):
        fragments = ox.BamFile(
            "data/sample.bam", regions=regions, compressed=True
        ).fragments()
        assert len(fragments) == len(regions) if regions else 1
=======
    @mock.patch("oxbow._core.base.pa.RecordBatchReader")
    def test_fragments(self, _, regions, mocker):
        expected_count = 1 if regions is None else len(regions)
        ds = ox.SamFile("data/sample.sam", regions=regions)
        mock_scanner_type = mocker.patch.object(ds, "_scanner_type")
        mock_scanner_type.return_value.scan_query.side_effect = regions
        fragments = ds.fragments()
        for fragment in fragments:
            fragment.iter_batches()
        assert len(fragments) == expected_count
        if regions is not None and regions != ("*",):
            assert (
                mock_scanner_type.return_value.scan_query.call_count == expected_count
            )
            for call, region in zip(
                mock_scanner_type.return_value.scan_query.mock_calls, regions
            ):
                assert call.kwargs["region"] == region
>>>>>>> 7e556454

    def test_input_encodings(self):
        file = ox.BamFile("data/sample.bam", compressed=True, batch_size=3)
        assert len(next((file.batches()))) <= 3

        with pytest.raises(BaseException):
            file = ox.BamFile("data/sample.bam", compressed=False, batch_size=3)
            next((file.batches()))

        file = ox.BamFile("data/sample.ubam", compressed=False, batch_size=3)
        assert len(next((file.batches()))) <= 3

        with pytest.raises(BaseException):
            file = ox.BamFile("data/sample.ubam", compressed=True, batch_size=3)
            next((file.batches()))

        with pytest.raises(BaseException):
            file = ox.BamFile("doesnotexist.bam", compressed=False, batch_size=3)
            next((file.batches()))

    @pytest.mark.parametrize(
        "regions",
        [
            ["chr1"],
            ["chr1:17-32"],
            ["chr1:17-32", "chr1:30-37"],
        ],
    )
    def test_input_with_regions(self, regions):
        file = ox.BamFile(
            "data/sample.bam",
            compressed=True,
            index="data/sample.bam.bai",
            regions=regions,
        )
        file.pl()

        file = ox.BamFile(
            "data/sample.bam",
            compressed=True,
            index=None,  # inferred from name
            regions=regions,
        )
        file.pl()<|MERGE_RESOLUTION|>--- conflicted
+++ resolved
@@ -1,7 +1,6 @@
 import pytest
 from pytest_manifest import Manifest
 from utils import Input
-from unittest import mock
 
 import oxbow.core as ox
 
@@ -24,32 +23,11 @@
 
     @pytest.mark.parametrize(
         "regions",
-        [["foo"], ["foo", "bar"], ["foo", "bar", "baz"], ["*"], None],
+        [("foo",), ("foo", "bar"), ("foo", "bar", "baz"), ("*",), None],
     )
-<<<<<<< HEAD
     def test_fragments(self, regions):
-        fragments = ox.SamFile("data/sample.sam", regions=regions).fragments()
-        assert len(fragments) == len(regions) if regions else 1
-=======
-    @mock.patch("oxbow._core.base.pa.RecordBatchReader")
-    def test_fragments(self, _, regions, mocker):
-        expected_count = 1 if regions is None else len(regions)
-        ds = ox.BamFile("data/sample.bam", regions=regions)
-        mock_scanner_type = mocker.patch.object(ds, "_scanner_type")
-        mock_scanner_type.return_value.scan_query.side_effect = regions
-        fragments = ds.fragments()
-        for fragment in fragments:
-            fragment.iter_batches()
-        assert len(fragments) == expected_count
-        if regions is not None and regions != ("*",):
-            assert (
-                mock_scanner_type.return_value.scan_query.call_count == expected_count
-            )
-            for call, region in zip(
-                mock_scanner_type.return_value.scan_query.mock_calls, regions
-            ):
-                assert call.kwargs["region"] == region
->>>>>>> 7e556454
+        fragments = ox.BigWigFile("data/sample.bw", regions=regions).fragments()
+        assert len(fragments) == (len(regions) if regions else 1)
 
     @pytest.mark.parametrize(
         "fields",
@@ -154,32 +132,11 @@
         "regions",
         [["foo"], ["foo", "bar"], ["foo", "bar", "baz"], ["*"], None],
     )
-<<<<<<< HEAD
     def test_fragments(self, regions):
         fragments = ox.BamFile(
             "data/sample.bam", regions=regions, compressed=True
         ).fragments()
         assert len(fragments) == len(regions) if regions else 1
-=======
-    @mock.patch("oxbow._core.base.pa.RecordBatchReader")
-    def test_fragments(self, _, regions, mocker):
-        expected_count = 1 if regions is None else len(regions)
-        ds = ox.SamFile("data/sample.sam", regions=regions)
-        mock_scanner_type = mocker.patch.object(ds, "_scanner_type")
-        mock_scanner_type.return_value.scan_query.side_effect = regions
-        fragments = ds.fragments()
-        for fragment in fragments:
-            fragment.iter_batches()
-        assert len(fragments) == expected_count
-        if regions is not None and regions != ("*",):
-            assert (
-                mock_scanner_type.return_value.scan_query.call_count == expected_count
-            )
-            for call, region in zip(
-                mock_scanner_type.return_value.scan_query.mock_calls, regions
-            ):
-                assert call.kwargs["region"] == region
->>>>>>> 7e556454
 
     def test_input_encodings(self):
         file = ox.BamFile("data/sample.bam", compressed=True, batch_size=3)
